--- conflicted
+++ resolved
@@ -1,28 +1,19 @@
 from datetime import datetime
 import typing as tp
-<<<<<<< HEAD
-from uuid import UUID, uuid4
-=======
 from datetime import datetime
 from http import HTTPStatus
-from uuid import UUID
->>>>>>> 27dabd70
+from uuid import UUID, uuid4
 
 import orjson
 import werkzeug
 from botocore.client import BaseClient
 from sqlalchemy import inspect, orm, text
 
-<<<<<<< HEAD
+from reports_service.auth import AUTH_SERVISE_AUTHORIZATION_HEADER
 from reports_service.db.models import Base, ReportsTable
 from reports_service.models.report import Broker, ParseStatus
 
-
 DBObjectCreator = tp.Callable[[Base], None]
-=======
-from reports_service.auth import AUTH_SERVISE_AUTHORIZATION_HEADER
-from reports_service.db.models import Base
->>>>>>> 27dabd70
 
 
 class FakeAuthServer:
