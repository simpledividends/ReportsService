--- conflicted
+++ resolved
@@ -1,11 +1,7 @@
 import typing as tp
 from datetime import datetime
 from http import HTTPStatus
-<<<<<<< HEAD
 from uuid import UUID, uuid4
-=======
-from uuid import UUID
->>>>>>> fe5081ea
 
 import orjson
 import werkzeug
@@ -14,7 +10,6 @@
 from sqlalchemy import inspect, orm, text
 
 from reports_service.auth import AUTH_SERVISE_AUTHORIZATION_HEADER
-<<<<<<< HEAD
 from reports_service.db.models import Base, ReportsTable
 from reports_service.models.report import Broker, ParseStatus
 
@@ -70,9 +65,6 @@
 def assert_forbidden(response: Response) -> None:
     assert response.status_code == HTTPStatus.FORBIDDEN
     assert response.json()["errors"][0]["error_key"] == "forbidden!"
-=======
-from reports_service.db.models import Base
->>>>>>> fe5081ea
 
 
 class FakeAuthServer:
