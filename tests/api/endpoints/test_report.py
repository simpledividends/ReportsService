--- conflicted
+++ resolved
@@ -101,8 +101,12 @@
     msg_body = msg_content["body"]
     msg_body_content = orjson.loads(base64.b64decode(msg_body.encode()))
     msg_body_kwargs = msg_body_content[1]
-<<<<<<< HEAD
-    assert msg_body_kwargs == {"storage_key": key, "request_id": request_id}
+    expected_body_kwargs = {
+        "storage_key": key,
+        "request_id": request_id,
+        "report_id": str(report.report_id),
+        }
+    assert msg_body_kwargs == expected_body_kwargs
 
 
 def test_upload_report_forbidden(
@@ -119,12 +123,4 @@
             )
 
     assert resp.status_code == HTTPStatus.FORBIDDEN
-    assert resp.json()["errors"][0]["error_key"] == "forbidden!"
-=======
-    expected_body_kwargs = {
-        "storage_key": key,
-        "request_id": request_id,
-        "report_id": str(report.report_id),
-        }
-    assert msg_body_kwargs == expected_body_kwargs
->>>>>>> 6c950d8e
+    assert resp.json()["errors"][0]["error_key"] == "forbidden!"