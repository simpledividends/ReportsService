--- conflicted
+++ resolved
@@ -13,11 +13,7 @@
 from reports_service.models.report import ParseStatus
 from reports_service.settings import ServiceConfig
 from reports_service.utils import utc_now
-<<<<<<< HEAD
-from tests.helpers import DBObjectCreator, assert_all_tables_are_empty, make_db_report
-=======
-from tests.helpers import FakeAuthServer, assert_all_tables_are_empty
->>>>>>> 27dabd70
+from tests.helpers import DBObjectCreator, FakeAuthServer, assert_all_tables_are_empty, make_db_report
 from tests.utils import AnyUUID, ApproxDatetime
 
 UPLOAD_REPORT_PATH = "/reports"
@@ -106,32 +102,6 @@
     msg_body = msg_content["body"]
     msg_body_content = orjson.loads(base64.b64decode(msg_body.encode()))
     msg_body_kwargs = msg_body_content[1]
-<<<<<<< HEAD
-    assert msg_body_kwargs == {"storage_key": key, "request_id": request_id}
-
-
-def test_get_reports_success(
-    client: TestClient,
-    db_session: orm.Session,
-    create_db_object: DBObjectCreator,
-) -> None:
-    user_1_id = uuid4()
-    user_2_id = uuid4()
-    create_db_object(make_db_report(user_id=user_1_id, filename="report_1"))
-    create_db_object(make_db_report(user_id=user_2_id, filename="report_2"))
-    create_db_object(make_db_report(user_id=user_1_id, filename="report_3"))
-
-    with client:
-        resp = client.get(
-            GET_REPORTS_PATH,
-            headers={"Authorization": "Bearer some_token"},
-        )
-
-    assert resp.status_code == HTTPStatus.OK
-    reports = resp.json()["reports"]
-    report_names = [r["name"] for r in reports]
-    assert sorted(report_names) == ["report_1", "report_3"]
-=======
     expected_body_kwargs = {
         "storage_key": key,
         "request_id": request_id,
@@ -155,4 +125,26 @@
 
     assert resp.status_code == HTTPStatus.FORBIDDEN
     assert resp.json()["errors"][0]["error_key"] == "forbidden!"
->>>>>>> 27dabd70
+
+
+def test_get_reports_success(
+    client: TestClient,
+    db_session: orm.Session,
+    create_db_object: DBObjectCreator,
+) -> None:
+    user_1_id = uuid4()
+    user_2_id = uuid4()
+    create_db_object(make_db_report(user_id=user_1_id, filename="report_1"))
+    create_db_object(make_db_report(user_id=user_2_id, filename="report_2"))
+    create_db_object(make_db_report(user_id=user_1_id, filename="report_3"))
+
+    with client:
+        resp = client.get(
+            GET_REPORTS_PATH,
+            headers={"Authorization": "Bearer some_token"},
+        )
+
+    assert resp.status_code == HTTPStatus.OK
+    reports = resp.json()["reports"]
+    report_names = [r["name"] for r in reports]
+    assert sorted(report_names) == ["report_1", "report_3"]