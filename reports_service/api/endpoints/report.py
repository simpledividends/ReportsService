--- conflicted
+++ resolved
@@ -26,10 +26,7 @@
     response_model=Report,
     responses={
         403: responses.forbidden,
-<<<<<<< HEAD
         422: responses.unprocessable_entity,
-=======
->>>>>>> 03581421
     }
 )
 async def upload_report(
@@ -54,13 +51,10 @@
     return report
 
 
-<<<<<<< HEAD
-=======
 class Reports(BaseModel):
     reports: tp.List[Report]
 
 
->>>>>>> 03581421
 @router.get(
     path="/reports",
     tags=["Report"],
